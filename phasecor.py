--- conflicted
+++ resolved
@@ -2078,12 +2078,7 @@
         v = uv[1]
         
         if phasemaps:
-<<<<<<< HEAD
-            s2_pos, _, f1_pos, f1_fr, cor = sources
-            s2_fr = f
-=======
             s2_pos, s2_fr, f1_pos, f1_fr, cor = sources
->>>>>>> 9b51d5a7
             
             cor_amp_s2, cor_pha_s2, cor_amp_f1, cor_pha_f1 = cor
             
@@ -2141,9 +2136,7 @@
                             cr1_s2*cr2_s2*s2_fr*intS2_center + fluxRatioBG*intBG))
             
         else:
-            s2_pos, _, f1_pos, f1_fr = sources
-            s2_fr = f
-
+            s2_pos, s2_fr, f1_pos, f1_fr = sources
             vis = np.zeros((6,len(wave))) + 0j
             for i in range(0,6):
                 s_SgrA = ((x)*u[i] + (y)*v[i]) * mas2rad * 1e6
@@ -2323,11 +2316,7 @@
         
         
     def fit_threesource(self, u, v, wave, dlambda, visphi, visphierr, header, sources, 
-<<<<<<< HEAD
-                        plot=False, mcmc=False, saveplot=None):
-=======
                         plot=False, mcmc=False, saveplot=None, varflux=False):
->>>>>>> 9b51d5a7
         phasemaps = self.fit_phasemaps
         uv = [u.flatten(),v.flatten()]
         visphif = visphi.flatten()
@@ -2463,19 +2452,6 @@
             gc.collect()
         
         else:
-<<<<<<< HEAD
-            popt1, pcov = optimize.curve_fit(lambda uv, x, y: self.pointsource(uv, wave, x, y, mask),
-                                            uv, visphif[mask], sigma=visphierrf[mask],
-                                            bounds=(-10,10))
-            
-            p0 = [popt1[0], popt1[1], s2_pos]
-
-            popt, pcov = optimize.curve_fit(lambda uv, x, y, f: self.threesource(uv, wave, dlambda, sources, x, y, f,
-                                                                            mask=mask), 
-                                            uv, visphif[mask], sigma=visphierrf[mask], 
-                                            bounds=(-10,10), p0=p0)#, method="dogbox",**{"loss":'cauchy'})
-            print(popt)
-=======
             if varflux:
                 p0 = [s2_fr, 0.1, 0.1]
                 
@@ -2520,7 +2496,6 @@
                                                 bounds=(-10,10), p0=p0)#, method="dogbox",**{"loss":'cauchy'})
                 sources_pl = np.copy(sources)
                 popt_pl = popt
->>>>>>> 9b51d5a7
             
         popt_res = self.threesource(uv, wave, dlambda, sources_pl, *popt_pl, mask=mask)
         
@@ -2712,7 +2687,6 @@
                         continue
                     sg_ra_p1[fdx, dit], sg_de_p1[fdx, dit], sg_chi_p1[fdx, dit] = self.fit_threesource(u,v,wcut,dwcut,
                                                                             visphi,visphierr,header, sources, 
-<<<<<<< HEAD
                                                                             plot=plotfits, mcmc=mcmc)
                     
                     visphi = sg_visphi_p2[fdx, dit*6:(dit+1)*6][:,cut_low:-cut_up]
@@ -2850,10 +2824,9 @@
 
 
 
-
-    def fit_night_3src_var(self, plot=True, plotfits=False, phasemaps=False, only_sgr=False, ret_flux=True, 
+    def fit_night_3src_var(self, plot=True, plotfits=False, phasemaps=False, only_sgr=False, 
                            cut_low=2, cut_up=2, saveplots=True, mcmc=False, nthreads=1, 
-                           s2_data=None, s3_data=None):
+                           s2_data=None, s3_data=None, fitonly=None):
         """
         Fit a 3 source model to all data from the night
         """
@@ -2922,261 +2895,6 @@
             thirdsource=True
             s3_flux = s3_data[0]
             s3_lpos = np.array(s3_data[1:])
-            
-            
-        
-
-        if nthreads == 1:
-            for fdx, file in enumerate(sg_files):
-                try:
-                    s2_fr = s2_flux[fdx]
-                    s2_pos = s2_lpos[fdx]
-                except TypeError:
-                    s2_fr = s2_flux
-                    s2_pos = s2_lpos
-                    
-                sources = [s2_pos, s2_fr, s3_pos, s3_fr]
-                
-                header = self.sg_header[fdx]
-                #if np.isnan(s2_fr):
-                    #if self.verbose:
-                        #print('SgrA* flux not available for %s' % sg_files[fdx])
-                    #sg_ra_p1[fdx] = np.nan
-                    #sg_de_p1[fdx] = np.nan
-                    #sg_ra_p2[fdx] = np.nan
-                    #sg_de_p2[fdx] = np.nan
-                    #continue
-                
-                for dit in range(ndit):
-                    u = sg_u_raw[fdx, dit*6:(dit+1)*6]
-                    v = sg_v_raw[fdx, dit*6:(dit+1)*6]
-                    if np.sum(u==0) > 0:
-                        continue
-
-                    visphi = sg_visphi_p1[fdx, dit*6:(dit+1)*6][:,cut_low:-cut_up]
-                    visphierr = sg_visphi_err_p1[fdx, dit*6:(dit+1)*6][:,cut_low:-cut_up]
-                    wcut = np.copy(wave)[cut_low:-cut_up]
-                    dwcut = np.copy(dlambda)[cut_low:-cut_up]
-                    if np.sum(np.isnan(visphi)) > 10:
-                        continue
-                    sg_ra_p1[fdx, dit], sg_de_p1[fdx, dit], sg_chi_p1[fdx, dit] = self.fit_threesource(u,v,wcut,dwcut,
-                                                                            visphi,visphierr,header, sources, 
-=======
->>>>>>> 9b51d5a7
-                                                                            plot=plotfits, mcmc=mcmc)
-                    
-                    visphi = sg_visphi_p2[fdx, dit*6:(dit+1)*6][:,cut_low:-cut_up]
-                    visphierr = sg_visphi_err_p2[fdx, dit*6:(dit+1)*6][:,cut_low:-cut_up]
-                    wcut = np.copy(wave)[cut_low:-cut_up]
-                    dwcut = np.copy(dlambda)[cut_low:-cut_up]
-                    if np.sum(np.isnan(visphi)) > 10:
-                        continue
-                    sg_ra_p2[fdx, dit], sg_de_p2[fdx, dit], sg_chi_p2[fdx, dit]  = self.fit_threesource(u,v,wcut,dwcut,
-                                                                            visphi,visphierr,header, sources, 
-                                                                            plot=plotfits, mcmc=mcmc)
-                    
-        else:
-            def _fit_file(fdx):
-                print(fdx)
-                file = sg_files[fdx]
-                sg_fr = sg_flux[fdx]
-                s2_pos = s2_lpos[fdx]
-                header = self.sg_header[fdx]
-                
-                _ra_p1 = np.zeros(ndit)*np.nan
-                _de_p1 = np.zeros(ndit)*np.nan
-                _ra_p2 = np.zeros(ndit)*np.nan
-                _de_p2 = np.zeros(ndit)*np.nan
-                _chi_p1 = np.zeros(ndit)*np.nan
-                _chi_p2 = np.zeros(ndit)*np.nan
-                
-                if np.isnan(sg_fr):
-                    if self.verbose:
-                        print('SgrA* flux not available for %s' % sg_files[fdx])
-                    _ra_p1 = np.nan
-                    _de_p1 = np.nan
-                    _ra_p2 = np.nan
-                    _de_p2 = np.nan
-                    _chi_p1 = np.nan
-                    _chi_p2 = np.nan
-                    _res = np.array([_ra_p1, _de_p1, _ra_p2, _de_p2, _chi_p1, _chi_p2])
-                    return _res
-                
-                for dit in range(ndit):
-                    u = sg_u_raw[fdx, dit*6:(dit+1)*6]
-                    v = sg_v_raw[fdx, dit*6:(dit+1)*6]
-                    if np.sum(u==0) > 0:
-                        continue
-
-                    visphi = sg_visphi_p1[fdx, dit*6:(dit+1)*6][:,cut_low:-cut_up]
-                    visphierr = sg_visphi_err_p1[fdx, dit*6:(dit+1)*6][:,cut_low:-cut_up]
-                    wcut = np.copy(wave)[cut_low:-cut_up]
-                    dwcut = np.copy(dlambda)[cut_low:-cut_up]
-                    if np.sum(np.isnan(visphi)) > 10:
-                        continue
-                    _ra_p1[dit], _de_p1[dit], _chi_p1[dit] = self.fit_threesource(u,v,wcut,dwcut,
-                                                                    visphi,visphierr,header, sg_fr, s2_pos,
-                                                                    plot=plotfits, mcmc=mcmc)
-                    
-                    visphi = sg_visphi_p2[fdx, dit*6:(dit+1)*6][:,cut_low:-cut_up]
-                    visphierr = sg_visphi_err_p2[fdx, dit*6:(dit+1)*6][:,cut_low:-cut_up]
-                    wcut = np.copy(wave)[cut_low:-cut_up]
-                    dwcut = np.copy(dlambda)[cut_low:-cut_up]
-                    if np.sum(np.isnan(visphi)) > 10:
-                        continue
-                    _ra_p2[dit], _de_p2[dit], _chi_p2[dit] = self.fit_threesource(u,v,wcut,dwcut,
-                                                                    visphi,visphierr,header, sg_fr, s2_pos,
-                                                                    plot=plotfits, mcmc=mcmc)
-                _res = np.array([_ra_p1, _de_p1, _ra_p2, _de_p2, _chi_p1, _chi_p2])
-                return _res
-
-
-            #pool = multiprocessing.Pool(nthreads)
-            #mcoreres = np.array(pool.map(_fit_file, np.arange(len(sg_files))))
-            
-            #mcoreres = []
-            #for f in range(len(sg_files)):
-                #print(f)
-                #mcoreres.append(_fit_file(f))
-            #mcoreres = np.asarray(mcoreres)
-            mcoreres = np.array(Parallel(n_jobs=nthreads, 
-                                         verbose=51,
-                                         #backend="threading"
-                                         )(delayed(_fit_file)(fdx) for fdx in range(len(sg_files))))
-        
-            sg_ra_p1 = mcoreres[:,0,:]
-            sg_de_p1 = mcoreres[:,1,:]
-            sg_ra_p2 = mcoreres[:,2,:]
-            sg_de_p2 = mcoreres[:,3,:]
-            sg_chi_p1 = mcoreres[:,4,:]
-            sg_chi_p2 = mcoreres[:,5,:]
-                
-                  
-        if plot:
-            if ndit == 1:
-                umark = 'o'
-            else:
-                umark = '.'
-            plt.figure(figsize=(7,6))
-            gs = gridspec.GridSpec(3,1, hspace=0.05)
-            axis = plt.subplot(gs[0,0])
-            plt.title('Position fit')
-            plt.plot(sg_t.flatten()[::ndit], sg_flux, 
-                     color=color1, ls='-',lw=0.5, marker='o')
-            axis.set_xticklabels([])
-            plt.ylabel('Flux [S2]')
-            plt.ylim(0,1.5)
-            axis = plt.subplot(gs[1,0])
-            if not only_sgr:
-                plt.plot(s2_t.flatten(), (s2_ra_p1.flatten()+s2_ra_p2.flatten())/2, 
-                        color='k', ls='', marker=umark, label='S2')
-            plt.plot(sg_t.flatten(), (sg_ra_p1.flatten()+sg_ra_p2.flatten())/2, 
-                     color=color1, ls='', marker=umark, label='SgrA* (3src fit)')
-            plt.axhline(0, color='grey', lw=0.5, zorder=0)
-            plt.legend()
-            axis.set_xticklabels([])
-            plt.ylabel('RA [mas]')
-            axis = plt.subplot(gs[2,0])
-            if not only_sgr:
-                plt.plot(s2_t.flatten(), (s2_de_p1.flatten()+s2_de_p2.flatten())/2, 
-                        color='k', ls='', marker=umark)
-            plt.plot(sg_t.flatten(), (sg_de_p1.flatten()+sg_de_p2.flatten())/2, 
-                     color=color1, ls='', marker=umark)
-            plt.axhline(0, color='grey', lw=0.5, zorder=0)
-            plt.xlabel('Time [min]')
-            plt.ylabel('Dec [mas]')
-            plt.show()
-
-        if not only_sgr:
-            fitres = [[sg_t, sg_ra_p1, sg_de_p1, sg_ra_p2, sg_de_p2],
-                      [s2_t, s2_ra_p1, s2_de_p1, s2_ra_p2, s2_de_p2]]
-        else:
-            fitres = [sg_t, sg_ra_p1, sg_de_p1, sg_ra_p2, sg_de_p2, sg_chi_p1, sg_chi_p2]
-        if ret_flux:
-            return sg_flux, fitres
-        else:
-            return fitres
-
-
-
-
-
-<<<<<<< HEAD
-=======
-    def fit_night_3src_var(self, plot=True, plotfits=False, phasemaps=False, only_sgr=False, 
-                           cut_low=2, cut_up=2, saveplots=True, mcmc=False, nthreads=1, 
-                           s2_data=None, s3_data=None, fitonly=None):
-        """
-        Fit a 3 source model to all data from the night
-        """
-        self.fit_phasemaps = phasemaps
-        ndit = self.ndit
-        wave = self.wave
-        dlambda = self.dlambda
-        sg_files = self.sg_files
-        s2_files = self.s2_files
-        sg_u_raw = self.sg_u_raw
-        sg_v_raw = self.sg_v_raw
-        s2_u_raw = self.s2_u_raw
-        s2_v_raw = self.s2_v_raw
-
-        [[sg_t, sg_lst, sg_ang, sg_visphi_p1, sg_visphi_err_p1, sg_visphi_p2, sg_visphi_err_p2],
-         [s2_t, s2_lst, s2_ang, s2_visphi_p1, s2_visphi_err_p1, s2_visphi_p2, s2_visphi_err_p2]] = self.alldata
-        
-        if not only_sgr:
-            s2_ra_p1 = np.zeros((len(s2_files), ndit))*np.nan
-            s2_de_p1 = np.zeros((len(s2_files), ndit))*np.nan
-            s2_ra_p2 = np.zeros((len(s2_files), ndit))*np.nan
-            s2_de_p2 = np.zeros((len(s2_files), ndit))*np.nan
-
-            for fdx, file in enumerate(s2_files):
-                for dit in range(ndit):
-                    u = s2_u_raw[fdx, dit*6:(dit+1)*6]
-                    v = s2_v_raw[fdx, dit*6:(dit+1)*6]
-                    if np.sum(u==0) > 0:
-                        continue
-
-                    visphi = s2_visphi_p1[fdx, dit*6:(dit+1)*6][:,cut_low:-cut_up]
-                    visphierr = s2_visphi_err_p1[fdx, dit*6:(dit+1)*6][:,cut_low:-cut_up]
-                    wcut = np.copy(wave)[cut_low:-cut_up]
-                    if np.sum(np.isnan(visphi)) > 10:
-                        continue
-                    s2_ra_p1[fdx, dit], s2_de_p1[fdx, dit] = self.fit_pointsource(u,v,wcut,visphi,visphierr,plot=plotfits)
-                    
-                    visphi = s2_visphi_p2[fdx, dit*6:(dit+1)*6][:,cut_low:-cut_up]
-                    visphierr = s2_visphi_err_p2[fdx, dit*6:(dit+1)*6][:,cut_low:-cut_up]
-                    wcut = np.copy(wave)[cut_low:-cut_up]
-                    if np.sum(np.isnan(visphi)) > 10:
-                        continue
-                    s2_ra_p2[fdx, dit], s2_de_p2[fdx, dit] = self.fit_pointsource(u,v,wcut,visphi,visphierr,plot=plotfits)
-
-        sg_ra_p1 = np.zeros((len(sg_files), ndit))*np.nan
-        sg_de_p1 = np.zeros((len(sg_files), ndit))*np.nan
-        sg_ra_p2 = np.zeros((len(sg_files), ndit))*np.nan
-        sg_de_p2 = np.zeros((len(sg_files), ndit))*np.nan
-        sg_chi_p1 = np.zeros((len(sg_files), ndit))*np.nan
-        sg_chi_p2 = np.zeros((len(sg_files), ndit))*np.nan
-
-
-        if s2_data == None:
-            s2_lpos = np.array([0,0])
-            s2_flux = 0            
-        elif s2_data == 'S2':
-            s2_flux = 1/self.sg_flux
-            s2_lpos = self.s2_pos
-        else:
-            s2_flux = s2_data[0]
-            s2_lpos = np.array(s2_data[1:])
-        if s3_data == None:
-            s3_pos = np.array([0,0])
-            s3_fr = 0
-        else:
-            thirdsource=True
-            s3_flux = s3_data[0]
-            s3_lpos = np.array(s3_data[1:])
-            
-            
-        
 
         if nthreads == 1:
             for fdx, file in enumerate(sg_files):
@@ -3350,17 +3068,6 @@
         return fitres
 
 
-
-
-
->>>>>>> 9b51d5a7
-
-
-
-
-
-
-
     def vis_onestar(self, uv, wave, dlambda, sources, alpha=3):
         mas2rad = 1e-3 / 3600 / 180 * np.pi
         u = uv[0]
